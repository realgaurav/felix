--- conflicted
+++ resolved
@@ -1,10 +1,5 @@
-<<<<<<< HEAD
-hash: f1e486be8c1372bd848b6c1faa121f7d8c0ffc76d56ed1beb522d6bf4feef7a2
-updated: 2017-11-07T19:53:19.002817308Z
-=======
-hash: f207112a5697ada0771bc8db9fdaad86c9dbba0d1cfd44a67e9ea235c2f9bc23
-updated: 2017-11-06T16:51:03.134373892-08:00
->>>>>>> c28255d8
+hash: 89d352b8332958cb99ee1fbedb9a0d27cefd918b9db7b72940c711054e7a94b8
+updated: 2017-11-08T10:54:33.904278296Z
 imports:
 - name: cloud.google.com/go
   version: 3b1ae45394a234c385be014e9a488f2bb6eef821
@@ -194,12 +189,8 @@
 - name: github.com/projectcalico/go-yaml-wrapper
   version: 598e54215bee41a19677faa4f0c32acd2a87eb56
 - name: github.com/projectcalico/libcalico-go
-<<<<<<< HEAD
-  version: fd981a73fa35dc4c1bc9ca9202a404f72b26b743
+  version: 4090b20138aa06763cac5861b874741f909421c9
   repo: http://github.com/fasaxc/libcalico-go.git
-=======
-  version: e8d93a6ef128b79fddc09e5f673386c46cab6d10
->>>>>>> c28255d8
   subpackages:
   - lib
   - lib/apiconfig
@@ -252,17 +243,13 @@
   subpackages:
   - go
 - name: github.com/prometheus/common
-<<<<<<< HEAD
   version: e3fb1a1acd7605367a2b378bc2e2f893c05174b7
-=======
-  version: 49fee292b27bfff7f354ee0f64e1bc4850462edf
->>>>>>> c28255d8
   subpackages:
   - expfmt
   - internal/bitbucket.org/ww/goautoneg
   - model
 - name: github.com/prometheus/procfs
-  version: a1dba9ce8baed984a2495b658c82687f8157b98f
+  version: a6e9df898b1336106c743392c48ee0b71f5c4efa
   subpackages:
   - xfs
 - name: github.com/PuerkitoBio/purell
@@ -284,11 +271,7 @@
 - name: github.com/whyrusleeping/go-logging
   version: 0457bb6b88fc1973573aaf6b5145d8d3ae972390
 - name: golang.org/x/crypto
-<<<<<<< HEAD
-  version: 687d4b818545e443c8ba223cbef20b1721afd4db
-=======
-  version: 1351f936d976c60a0a48d728281922cf63eafb8d
->>>>>>> c28255d8
+  version: 6a293f2d4b14b8e6d3f0539e383f6d0d30fce3fd
   subpackages:
   - ssh/terminal
 - name: golang.org/x/net
@@ -313,9 +296,10 @@
   - jws
   - jwt
 - name: golang.org/x/sys
-  version: e48874b42435b4347fc52bdee0424a52abc974d7
+  version: 7ddbeae9ae08c6a06a59597f0c9edbc5ff2444ce
   subpackages:
   - unix
+  - windows
 - name: golang.org/x/text
   version: 4ee4af566555f5fbe026368b75596286a312663a
   subpackages:
@@ -342,11 +326,7 @@
   - unicode/norm
   - width
 - name: google.golang.org/appengine
-<<<<<<< HEAD
   version: 9d8544a6b2c7df9cff240fcf92d7b2f59bc13416
-=======
-  version: 12d5545dc1cfa6047a286d5e853841b6471f4c19
->>>>>>> c28255d8
   subpackages:
   - internal
   - internal/app_identity
